/*
 * Copyright 2013-2014 the original author or authors.
 *
 * Licensed under the Apache License, Version 2.0 (the "License");
 * you may not use this file except in compliance with the License.
 * You may obtain a copy of the License at
 *
 *      http://www.apache.org/licenses/LICENSE-2.0
 *
 * Unless required by applicable law or agreed to in writing, software
 * distributed under the License is distributed on an "AS IS" BASIS,
 * WITHOUT WARRANTIES OR CONDITIONS OF ANY KIND, either express or implied.
 * See the License for the specific language governing permissions and
 * limitations under the License.
 *
 */

package org.springframework.cloud.autoconfigure;

import java.util.Arrays;
import java.util.HashSet;
import java.util.Set;

import javax.annotation.PostConstruct;

import org.springframework.aop.scope.ScopedProxyUtils;
import org.springframework.beans.BeansException;
import org.springframework.beans.factory.BeanFactory;
import org.springframework.beans.factory.ListableBeanFactory;
import org.springframework.beans.factory.annotation.Autowired;
import org.springframework.beans.factory.config.BeanDefinition;
import org.springframework.beans.factory.config.BeanDefinitionHolder;
import org.springframework.beans.factory.config.ConfigurableListableBeanFactory;
import org.springframework.beans.factory.support.BeanDefinitionRegistry;
import org.springframework.beans.factory.support.BeanDefinitionRegistryPostProcessor;
import org.springframework.beans.factory.support.DefaultListableBeanFactory;
import org.springframework.boot.autoconfigure.AutoConfigureBefore;
import org.springframework.boot.autoconfigure.condition.ConditionalOnClass;
import org.springframework.boot.autoconfigure.condition.ConditionalOnMissingBean;
import org.springframework.boot.autoconfigure.condition.ConditionalOnProperty;
import org.springframework.boot.autoconfigure.orm.jpa.HibernateJpaAutoConfiguration;
import org.springframework.boot.context.properties.bind.Bindable;
import org.springframework.boot.context.properties.bind.Binder;
import org.springframework.cloud.context.refresh.ContextRefresher;
import org.springframework.cloud.context.scope.refresh.RefreshScope;
import org.springframework.cloud.endpoint.event.RefreshEventListener;
import org.springframework.cloud.logging.LoggingRebinder;
import org.springframework.context.ConfigurableApplicationContext;
import org.springframework.context.EnvironmentAware;
import org.springframework.context.annotation.Bean;
import org.springframework.context.annotation.Configuration;
import org.springframework.context.weaving.LoadTimeWeaverAware;
import org.springframework.core.env.Environment;
import org.springframework.core.env.StandardEnvironment;
import org.springframework.instrument.classloading.LoadTimeWeaver;
import org.springframework.stereotype.Component;
import org.springframework.util.StringUtils;

/**
 * Autoconfiguration for the refresh scope and associated features to do with changes in
 * the Environment (e.g. rebinding logger levels).
 *
 * @author Dave Syer
 * @author Venil Noronha
 */
@Configuration
@ConditionalOnClass(RefreshScope.class)
@ConditionalOnProperty(name = RefreshAutoConfiguration.REFRESH_SCOPE_ENABLED, matchIfMissing = true)
@AutoConfigureBefore(HibernateJpaAutoConfiguration.class)
public class RefreshAutoConfiguration {

	public static final String REFRESH_SCOPE_NAME = "refresh";
	public static final String REFRESH_SCOPE_PREFIX = "spring.cloud.refresh";
	public static final String REFRESH_SCOPE_ENABLED = REFRESH_SCOPE_PREFIX + ".enabled";

	@Bean
	@ConditionalOnMissingBean(RefreshScope.class)
	public static RefreshScope refreshScope() {
		return new RefreshScope();
	}

	@Configuration
	@ConditionalOnClass(name = "javax.persistence.EntityManagerFactory")
	protected static class JpaInvokerConfiguration implements LoadTimeWeaverAware {

		@Autowired
		private ListableBeanFactory beanFactory;

		@PostConstruct
		public void init() {
			String cls = "org.springframework.boot.autoconfigure.jdbc.DataSourceInitializerInvoker";
			if (beanFactory.containsBean(cls)) {
				beanFactory.getBean(cls);
			}
		}

		@Override
		public void setLoadTimeWeaver(LoadTimeWeaver ltw) {
		}

	}

	@Component
	protected static class RefreshScopeBeanDefinitionEnhancer
			implements BeanDefinitionRegistryPostProcessor, EnvironmentAware {

		private Environment environment;

		private boolean bound = false;

		/**
		 * Class names for beans to post process into refresh scope. Useful when you don't
		 * control the bean definition (e.g. it came from auto-configuration).
		 */
		private Set<String> refreshables = new HashSet<>(
				Arrays.asList("com.zaxxer.hikari.HikariDataSource"));

		public Set<String> getRefreshable() {
			return this.refreshables;
		}

		public void setRefreshable(Set<String> refreshables) {
			if (this.refreshables != refreshables) {
				this.refreshables.clear();
				this.refreshables.addAll(refreshables);
			}
		}

		public void setExtraRefreshable(Set<String> refreshables) {
			this.refreshables.addAll(refreshables);
		}

		@Override
		public void postProcessBeanFactory(ConfigurableListableBeanFactory beanFactory)
				throws BeansException {
		}

		@Override
		public void postProcessBeanDefinitionRegistry(BeanDefinitionRegistry registry)
				throws BeansException {
			bindEnvironmentIfNeeded(registry);

			for (String name : registry.getBeanDefinitionNames()) {
				BeanDefinition definition = registry.getBeanDefinition(name);
				if (isApplicable(registry, name, definition)) {
					BeanDefinitionHolder holder = new BeanDefinitionHolder(definition,
							name);
					BeanDefinitionHolder proxy = ScopedProxyUtils
							.createScopedProxy(holder, registry, true);
					definition.setScope("refresh");
					if (registry.containsBeanDefinition(proxy.getBeanName())) {
						registry.removeBeanDefinition(proxy.getBeanName());
					}
					registry.registerBeanDefinition(proxy.getBeanName(),
							proxy.getBeanDefinition());
				}
			}
		}

		private boolean isApplicable(BeanDefinitionRegistry registry, String name,
									 BeanDefinition definition) {
			String scope = definition.getScope();
			if (REFRESH_SCOPE_NAME.equals(scope)) {
				// Already refresh scoped
				return false;
			}
			String type = definition.getBeanClassName();
			if (!StringUtils.hasText(type) && registry instanceof BeanFactory) {
				Class<?> cls = ((BeanFactory) registry).getType(name);
				if (cls != null) {
					type = cls.getName();
				}
			}
			if (type != null) {
<<<<<<< HEAD
				return this.refreshables.contains(type);
			}
			return false;
		}

		private void bindEnvironmentIfNeeded(BeanDefinitionRegistry registry) {
			if (!bound) { // only bind once
				if (this.environment == null && registry instanceof BeanFactory) {
					this.environment = ((BeanFactory) registry)
							.getBean(Environment.class);
				}
=======
>>>>>>> 9b8a70e5
				if (this.environment == null) {
					this.environment = new StandardEnvironment();
				}
				Binder.get(environment).bind("spring.cloud.refresh",
						Bindable.ofInstance(this));
				bound = true;
			}
		}

		@Override
		public void setEnvironment(Environment environment) {
			this.environment = environment;
		}
	}

	@Bean
	@ConditionalOnMissingBean
	public static LoggingRebinder loggingRebinder() {
		return new LoggingRebinder();
	}

	@Bean
	@ConditionalOnMissingBean
	public ContextRefresher contextRefresher(ConfigurableApplicationContext context,
			RefreshScope scope) {
		return new ContextRefresher(context, scope);
	}

	@Bean
	public RefreshEventListener refreshEventListener(ContextRefresher contextRefresher) {
		return new RefreshEventListener(contextRefresher);
	}

}<|MERGE_RESOLUTION|>--- conflicted
+++ resolved
@@ -33,7 +33,6 @@
 import org.springframework.beans.factory.config.ConfigurableListableBeanFactory;
 import org.springframework.beans.factory.support.BeanDefinitionRegistry;
 import org.springframework.beans.factory.support.BeanDefinitionRegistryPostProcessor;
-import org.springframework.beans.factory.support.DefaultListableBeanFactory;
 import org.springframework.boot.autoconfigure.AutoConfigureBefore;
 import org.springframework.boot.autoconfigure.condition.ConditionalOnClass;
 import org.springframework.boot.autoconfigure.condition.ConditionalOnMissingBean;
@@ -139,7 +138,6 @@
 		public void postProcessBeanDefinitionRegistry(BeanDefinitionRegistry registry)
 				throws BeansException {
 			bindEnvironmentIfNeeded(registry);
-
 			for (String name : registry.getBeanDefinitionNames()) {
 				BeanDefinition definition = registry.getBeanDefinition(name);
 				if (isApplicable(registry, name, definition)) {
@@ -158,7 +156,7 @@
 		}
 
 		private boolean isApplicable(BeanDefinitionRegistry registry, String name,
-									 BeanDefinition definition) {
+				BeanDefinition definition) {
 			String scope = definition.getScope();
 			if (REFRESH_SCOPE_NAME.equals(scope)) {
 				// Already refresh scoped
@@ -172,7 +170,6 @@
 				}
 			}
 			if (type != null) {
-<<<<<<< HEAD
 				return this.refreshables.contains(type);
 			}
 			return false;
@@ -180,12 +177,6 @@
 
 		private void bindEnvironmentIfNeeded(BeanDefinitionRegistry registry) {
 			if (!bound) { // only bind once
-				if (this.environment == null && registry instanceof BeanFactory) {
-					this.environment = ((BeanFactory) registry)
-							.getBean(Environment.class);
-				}
-=======
->>>>>>> 9b8a70e5
 				if (this.environment == null) {
 					this.environment = new StandardEnvironment();
 				}
